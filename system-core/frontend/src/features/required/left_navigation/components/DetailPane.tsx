// src/features/required/left_navigation/components/DetailPane.tsx
<<<<<<< HEAD
import ContactSummaryView from '../../../members/SummaryView';
import { Environment } from '../../../default/environment/types/types.data';
import { usePeople } from '../../../../contexts/PeopleContext';
=======
import { Environment } from '../../../default/environment/types/types.data';
import ContactsList from '../../../members/components/ContactsList';
>>>>>>> 0e4632e9

export interface DetailPaneProps {
  environment: Environment;
  className?: string;
}

export function DetailPane({ environment, className }: DetailPaneProps) {
  const { selectContact } = usePeople();

<<<<<<< HEAD
  return (
    <div className={`bg-white border-r border-gray-200 h-full flex flex-col ${className}`}>
      {/* The h-full ensures the component takes full height */}
      <ContactSummaryView 
        environment={environment}
        onContactSelect={selectContact}
      />
=======

  return (
    <div className={`bg-white border-r border-gray-200 h-full flex flex-col ${className}`}>
      {/* The h-full ensures the component takes full height */}
      <ContactsList accountId={'5f4888af546871226db0fe6a71b93b97'}/>
>>>>>>> 0e4632e9
    </div>
  );
}<|MERGE_RESOLUTION|>--- conflicted
+++ resolved
@@ -1,12 +1,6 @@
 // src/features/required/left_navigation/components/DetailPane.tsx
-<<<<<<< HEAD
-import ContactSummaryView from '../../../members/SummaryView';
-import { Environment } from '../../../default/environment/types/types.data';
-import { usePeople } from '../../../../contexts/PeopleContext';
-=======
 import { Environment } from '../../../default/environment/types/types.data';
 import ContactsList from '../../../members/components/ContactsList';
->>>>>>> 0e4632e9
 
 export interface DetailPaneProps {
   environment: Environment;
@@ -16,21 +10,11 @@
 export function DetailPane({ environment, className }: DetailPaneProps) {
   const { selectContact } = usePeople();
 
-<<<<<<< HEAD
-  return (
-    <div className={`bg-white border-r border-gray-200 h-full flex flex-col ${className}`}>
-      {/* The h-full ensures the component takes full height */}
-      <ContactSummaryView 
-        environment={environment}
-        onContactSelect={selectContact}
-      />
-=======
 
   return (
     <div className={`bg-white border-r border-gray-200 h-full flex flex-col ${className}`}>
       {/* The h-full ensures the component takes full height */}
       <ContactsList accountId={'5f4888af546871226db0fe6a71b93b97'}/>
->>>>>>> 0e4632e9
     </div>
   );
 }